(*
 * Copyright (c) 2014 Anil Madhavapeddy <anil@recoil.org>
 *
 * Permission to use, copy, modify, and distribute this software for any
 * purpose with or without fee is hereby granted, provided that the above
 * copyright notice and this permission notice appear in all copies.
 *
 * THE SOFTWARE IS PROVIDED "AS IS" AND THE AUTHOR DISCLAIMS ALL WARRANTIES
 * WITH REGARD TO THIS SOFTWARE INCLUDING ALL IMPLIED WARRANTIES OF
 * MERCHANTABILITY AND FITNESS. IN NO EVENT SHALL THE AUTHOR BE LIABLE FOR
 * ANY SPECIAL, DIRECT, INDIRECT, OR CONSEQUENTIAL DAMAGES OR ANY DAMAGES
 * WHATSOEVER RESULTING FROM LOSS OF USE, DATA OR PROFITS, WHETHER IN AN
 * ACTION OF CONTRACT, NEGLIGENCE OR OTHER TORTIOUS ACTION, ARISING OUT OF
 * OR IN CONNECTION WITH THE USE OR PERFORMANCE OF THIS SOFTWARE.
 *
 *)

open Lwt
open Sexplib.Std

type client = [
  | `TCP of Ipaddr.t * int
  | `Vchan of int * Vchan.Port.t
] with sexp

type server = [
  | `TCP of [ `Port of int ]
  | `Vchan of int * Vchan.Port.t
] with sexp

(** All the possible connection types supported *)
module Make_flow(S:V1_LWT.STACKV4)(V: Vchan.S.ENDPOINT) = struct

  type 'a io = 'a Lwt.t
  type error = [ `Refused | `Timeout | `Unknown of string ]

  type buffer = Cstruct.t

  type flow =
    | TCPv4 of S.TCPV4.flow
    | Vchan of V.t

  let of_tcpv4 f = TCPv4 f
  let of_vchan f = Vchan f

  let vchan_error t =
    t >>= function
      | `Error (`Unknown x) -> return (`Error (`Unknown x))
      | `Eof -> return (`Eof)
      | `Ok b -> return (`Ok b)

  let stack_error t =
    t >>= function
      | `Error (`Unknown x) -> return (`Error (`Unknown x))
      | `Error (`Refused) -> return (`Error (`Refused))
      | `Error (`Timeout) -> return (`Error (`Timeout))
      | `Eof -> return (`Eof)
      | `Ok b -> return (`Ok b)

  let read flow =
    match flow with
    | Vchan t -> vchan_error (V.read t)
    | TCPv4 t -> stack_error (S.TCPV4.read t)

  let write flow buf =
    match flow with
    | Vchan t -> vchan_error (V.write t buf)
    | TCPv4 t -> stack_error (S.TCPV4.write t buf)

  let writev flow bufv =
    match flow with
    | Vchan t -> vchan_error (V.writev t bufv)
    | TCPv4 t -> stack_error (S.TCPV4.writev t bufv)

  let close flow =
    match flow with
    | Vchan t -> V.close t
    | TCPv4 t -> S.TCPV4.close t
end

module Make(S:V1_LWT.STACKV4)(V: Vchan.S.ENDPOINT) = struct

  module Flow = Make_flow(S)(V)
  type +'a io = 'a Lwt.t
  type ic = Flow.flow
  type oc = Flow.flow
  type flow = Flow.flow
  type stack = S.t

  type ctx = {
    stack: S.t option;
  }

  let init stack =
    return { stack = Some stack }

  let default_ctx =
    { stack = None  }

  let connect ~ctx (mode:client) =
    match mode, ctx.stack with
    | `Vchan (domid, port), _ ->
      V.client ~domid ~port ()
      >>= fun flow ->
      let flow = Flow.of_vchan flow in
      return (flow, flow, flow)
    | `TCP (Ipaddr.V6 _ip, _port), _ ->
      fail (Failure "No IPv6 support compiled into Conduit")
    | `TCP (Ipaddr.V4 _ip, _port), None ->
      fail (Failure "No stack bound to Conduit")
    | `TCP (Ipaddr.V4 ip, port), Some stack  ->
      let tcp = S.tcpv4 stack in
      S.TCPV4.create_connection tcp (ip,port)
      >>= function
      | `Error _err -> fail (Failure "connection failed")
      | `Ok flow ->
        let flow = Flow.of_tcpv4 flow in
        return (flow, flow, flow)

  let serve ?(timeout=60) ?stop:_ ~ctx ~mode fn =
    let _ = timeout in
    let t, _u = Lwt.task () in
    Lwt.on_cancel t (fun () -> print_endline "Stopping server thread");
    match mode, ctx.stack with
    |`TCP (`Port _port), None ->
      fail (Failure "No stack bound to Conduit")
    |`TCP (`Port port), Some stack ->
      S.listen_tcpv4 stack ~port
        (fun flow ->
           let f = Flow.of_tcpv4 flow in
           fn f f f
        );
      t
    |`Vchan (domid, port), _ ->
      V.server ~domid ~port ()
      >>= fun t ->
      let f = Flow.of_vchan t in
      fn f f f

  let endp_to_client ~ctx:_ (endp:Conduit.endp) : client Lwt.t =
    match endp with
    | `TCP (_ip, _port) as mode -> return mode
<<<<<<< HEAD
    | `Vchan (_domid, _port) as mode -> return mode
=======
    | `Vchan _path as mode -> return mode
>>>>>>> 8f511052
    | `Unix_domain_socket _path -> fail (Failure "Domain sockets not valid on Mirage")
    | `TLS (_host, _) -> fail (Failure "TLS currently unsupported")
    | `Unknown err -> fail (Failure ("resolution failed: " ^ err))

  let endp_to_server ~ctx:_ (endp:Conduit.endp) : server Lwt.t =
    match endp with
    | `TCP (_ip, port) -> return (`TCP (`Port port))
<<<<<<< HEAD
    | `Vchan (_domid, port) as mode -> return mode
=======
    | `Vchan _path as mode -> return mode
>>>>>>> 8f511052
    | `Unix_domain_socket _path -> fail (Failure "Domain sockets not valid on Mirage")
    | `TLS (_host, _) -> fail (Failure "TLS currently unsupported")
    | `Unknown err -> fail (Failure ("resolution failed: " ^ err))
end

module type S = sig

  module Flow : V1_LWT.FLOW
  type +'a io = 'a Lwt.t
  type ic = Flow.flow
  type oc = Flow.flow
  type flow = Flow.flow
  type stack

  type ctx
  val default_ctx : ctx

  val init : stack -> ctx io

  val connect : ctx:ctx -> client -> (flow * ic * oc) io

  val serve :
    ?timeout:int -> ?stop:(unit io) -> ctx:ctx ->
     mode:server -> (flow -> ic -> oc -> unit io) -> unit io

  val endp_to_client: ctx:ctx -> Conduit.endp -> client io
  val endp_to_server: ctx:ctx -> Conduit.endp -> server io
end<|MERGE_RESOLUTION|>--- conflicted
+++ resolved
@@ -140,11 +140,7 @@
   let endp_to_client ~ctx:_ (endp:Conduit.endp) : client Lwt.t =
     match endp with
     | `TCP (_ip, _port) as mode -> return mode
-<<<<<<< HEAD
     | `Vchan (_domid, _port) as mode -> return mode
-=======
-    | `Vchan _path as mode -> return mode
->>>>>>> 8f511052
     | `Unix_domain_socket _path -> fail (Failure "Domain sockets not valid on Mirage")
     | `TLS (_host, _) -> fail (Failure "TLS currently unsupported")
     | `Unknown err -> fail (Failure ("resolution failed: " ^ err))
@@ -152,11 +148,7 @@
   let endp_to_server ~ctx:_ (endp:Conduit.endp) : server Lwt.t =
     match endp with
     | `TCP (_ip, port) -> return (`TCP (`Port port))
-<<<<<<< HEAD
-    | `Vchan (_domid, port) as mode -> return mode
-=======
     | `Vchan _path as mode -> return mode
->>>>>>> 8f511052
     | `Unix_domain_socket _path -> fail (Failure "Domain sockets not valid on Mirage")
     | `TLS (_host, _) -> fail (Failure "TLS currently unsupported")
     | `Unknown err -> fail (Failure ("resolution failed: " ^ err))
